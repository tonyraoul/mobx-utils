import {
    observe,
    isObservableMap,
    isObservableObject,
    isObservableArray,
    IObjectDidChange,
    IArrayChange,
    IArraySplice,
    IMapDidChange,
    values,
    entries
} from "mobx"
import { IDisposer } from "./utils"

type IChange = IObjectDidChange | IArrayChange | IArraySplice | IMapDidChange

type Entry = {
    dispose: IDisposer
    path: string
    parent?: Entry
}

function buildPath(entry: Entry): string {
    const res: string[] = []
    while (entry.parent) {
        res.push(entry.path)
        entry = entry.parent
    }
    return res.reverse().join("/")
}

function isRecursivelyObservable(thing: any) {
    return isObservableObject(thing) || isObservableArray(thing) || isObservableMap(thing)
}

/**
 * Given an object, deeply observes the given object.
 * It is like `observe` from mobx, but applied recursively, including all future children.
 *
 * Note that the given object cannot ever contain cycles and should be a tree.
 *
 * As benefit: path and root will be provided in the callback, so the signature of the listener is
 * (change, path, root) => void
 *
<<<<<<< HEAD
 * The returned disposer can be invoked to clean up the listener.
=======
 * The returned disposer can be invoked to clean up the listener
 * 
 * deepObserve cannot be used on computed values.
>>>>>>> fa20801d
 *
 * @example
 * const disposer = deepObserve(target, (change, path) => {
 *    console.dir(change)
 * })
 */
export function deepObserve<T = any>(
    target: T,
    listener: (change: IChange, path: string, root: T) => void
): IDisposer {
    const entrySet = new WeakMap<any, Entry>()

    function genericListener(change: IChange) {
        const entry = entrySet.get(change.object)
        processChange(change, entry)
        listener(change, buildPath(entry), target)
    }

    function processChange(change: IChange, parent: Entry) {
        switch (change.type) {
            // Object changes
            case "add": // also for map
                observeRecursively(change.newValue, parent, change.name)
                break
            case "update": // also for array and map
                unobserveRecursively(change.oldValue)
                observeRecursively(
                    change.newValue,
                    parent,
                    (change as any).name || "" + (change as any).index
                )
                break
            case "remove": // object
            case "delete": // map
                unobserveRecursively(change.oldValue)
                break
            // Array changes
            case "splice":
                change.removed.map(unobserveRecursively)
                change.added.forEach((value, idx) =>
                    observeRecursively(value, parent, "" + (change.index + idx))
                )
                // update paths
                for (let i = change.index + change.addedCount; i < change.object.length; i++) {
                    if (isRecursivelyObservable(change.object[i])) {
                        const entry = entrySet.get(change.object[i])
                        if (entry) entry.path = "" + i
                    }
                }
                break
        }
    }

    function observeRecursively(thing: any, parent: Entry, path: string) {
        if (isRecursivelyObservable(thing)) {
            if (entrySet.has(thing)) {
                const entry = entrySet.get(thing)
                if (entry.parent !== parent || entry.path !== path)
                    // MWE: this constraint is artificial, and this tool could be made to work with cycles,
                    // but it increases administration complexity, has tricky edge cases and the meaning of 'path'
                    // would become less clear. So doesn't seem to be needed for now
                    throw new Error(
                        `The same observable object cannot appear twice in the same tree, trying to assign it to '${buildPath(
                            parent
                        )}/${path}', but it already exists at '${buildPath(
                            entry.parent
                        )}/${entry.path}'`
                    )
            } else {
                const entry = {
                    parent,
                    path,
                    dispose: observe(thing, genericListener)
                }
                entrySet.set(thing, entry)
                entries(thing).forEach(([key, value]) => observeRecursively(value, entry, key))
            }
        }
    }

    function unobserveRecursively(thing: any) {
        if (isRecursivelyObservable(thing)) {
            const entry = entrySet.get(thing)
            if (!entry) return
            entrySet.delete(thing)
            entry.dispose()
            values(thing).forEach(unobserveRecursively)
        }
    }

    observeRecursively(target, undefined, "")

    return () => {
        unobserveRecursively(target)
    }
}<|MERGE_RESOLUTION|>--- conflicted
+++ resolved
@@ -42,13 +42,9 @@
  * As benefit: path and root will be provided in the callback, so the signature of the listener is
  * (change, path, root) => void
  *
-<<<<<<< HEAD
- * The returned disposer can be invoked to clean up the listener.
-=======
  * The returned disposer can be invoked to clean up the listener
- * 
+ *
  * deepObserve cannot be used on computed values.
->>>>>>> fa20801d
  *
  * @example
  * const disposer = deepObserve(target, (change, path) => {
