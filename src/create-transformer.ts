--- conflicted
+++ resolved
@@ -1,26 +1,19 @@
-<<<<<<< HEAD
-import { computed, onBecomeUnobserved, IComputedValue, IComputedValueOptions } from "mobx"
-=======
-import { computed, onBecomeUnobserved, IComputedValue, _isComputingDerivation } from "mobx"
->>>>>>> 887d928a
+import {
+    computed,
+    onBecomeUnobserved,
+    IComputedValue,
+    _isComputingDerivation,
+    IComputedValueOptions
+} from "mobx"
 import { invariant, addHiddenProp } from "./utils"
 
 export type ITransformer<A, B> = (object: A) => B
 
-<<<<<<< HEAD
-export type ITransformerParams<A, B> =
-    | {
-          onCleanup?: (resultObject: B | undefined, sourceObject?: A) => void
-          debugNameGenerator?: (sourceObject?: A) => string
-      }
-    | Omit<IComputedValueOptions<B>, "name">
-=======
-export interface ITransformerParams<A, B> {
+export type ITransformerParams<A, B> = {
     onCleanup?: (resultObject: B | undefined, sourceObject?: A) => void
+    debugNameGenerator?: (sourceObject?: A) => string
     keepAlive?: boolean
-    debugNameGenerator?: (sourceObject?: A) => string
-}
->>>>>>> 887d928a
+} & Omit<IComputedValueOptions<B>, "name">
 
 let memoizationId = 0
 
@@ -62,7 +55,6 @@
 
     function createView(sourceIdentifier: number, sourceObject: A) {
         let latestValue: B
-<<<<<<< HEAD
         let computedValueOptions = {}
         if (typeof arg2 === "object") {
             onCleanup = arg2.onCleanup
@@ -74,8 +66,6 @@
             onCleanup = undefined
             debugNameGenerator = undefined
         }
-=======
->>>>>>> 887d928a
         const prettifiedName = debugNameGenerator
             ? debugNameGenerator(sourceObject)
             : `Transformer-${(<any>transformer).name}-${sourceIdentifier}`
